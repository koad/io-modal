--- conflicted
+++ resolved
@@ -226,16 +226,6 @@
           modalIsVisible     = hasClass(modal, 'visible'),
           doneFunctionExists = (params.doneFunction && modal.getAttribute('data-has-done-function') === 'true');
 
-<<<<<<< HEAD
-      if (clickedOnConfirm && doneFunctionExists && modalIsVisible) {
-        params.doneFunction();
-
-        if(params.closeOnConfirm) {
-          closeModal();
-        }
-      } else {
-        closeModal();
-=======
       switch (e.type) {
         case ("mouseover"):
           if (targetedConfirm) {
@@ -260,10 +250,15 @@
         case ("click"):
           if (targetedConfirm && doneFunctionExists && modalIsVisible) {
             params.doneFunction();
+
+            if(params.closeOnConfirm) {
+              closeModal();
+            }
+          } else {
+            closeModal();
           }
-          closeModal();
-          break;
->>>>>>> a7e517c6
+          
+          break;
       }
     };
 
