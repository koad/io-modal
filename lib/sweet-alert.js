--- conflicted
+++ resolved
@@ -196,7 +196,6 @@
    */
 
   window.sweetAlert = window.swal = function() {
-<<<<<<< HEAD
     // Copy arguments to the local args variable
     var args = arguments;
     if (getModal() !== null) {
@@ -214,24 +213,6 @@
   };
         
   function modalDependant() {
-=======
-
-    // Default parameters
-    var params = {
-      title: '',
-      text: '',
-      type: null,
-      customClass: null,
-      allowOutsideClick: false,
-      showCancelButton: false,
-      closeOnConfirm: true,
-      confirmButtonText: 'OK',
-      confirmButtonColor: '#AEDEF4',
-      cancelButtonText: 'Cancel',
-      imageUrl: null,
-      imageSize: null
-    };
->>>>>>> 15111151
 
     if (arguments[0] === undefined) {
       window.console.error('sweetAlert expects at least 1 attribute!');
@@ -256,22 +237,14 @@
         }
 
         params.title              = arguments[0].title;
-<<<<<<< HEAD
         params.text               = arguments[0].text || defaultParams.text;
         params.type               = arguments[0].type || defaultParams.type;
+        params.customClass        = arguments[0].customClass || params.customClass;
         params.allowOutsideClick  = arguments[0].allowOutsideClick || defaultParams.allowOutsideClick;
         params.showCancelButton   = arguments[0].showCancelButton !== undefined ? arguments[0].showCancelButton : defaultParams.showCancelButton;
         params.closeOnConfirm     = arguments[0].closeOnConfirm !== undefined ? arguments[0].closeOnConfirm : defaultParams.closeOnConfirm;
         params.closeOnCancel      = arguments[0].closeOnCancel !== undefined ? arguments[0].closeOnCancel : defaultParams.closeOnCancel;
         params.timer              = arguments[0].timer || defaultParams.timer;
-=======
-        params.text               = arguments[0].text || params.text;
-        params.type               = arguments[0].type || params.type;
-        params.customClass        = arguments[0].customClass || params.customClass;
-        params.allowOutsideClick  = arguments[0].allowOutsideClick || params.allowOutsideClick;
-        params.showCancelButton   = arguments[0].showCancelButton !== undefined ? arguments[0].showCancelButton : params.showCancelButton;
-        params.closeOnConfirm     = arguments[0].closeOnConfirm !== undefined ? arguments[0].closeOnConfirm : params.closeOnConfirm;
->>>>>>> 15111151
 
         // Show "Confirm" instead of "OK" if cancel button is visible
         params.confirmButtonText  = (defaultParams.showCancelButton) ? 'Confirm' : defaultParams.confirmButtonText;
