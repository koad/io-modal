// SweetAlert
// 2014 (c) - Tristan Edwards
// github.com/t4t5/sweetalert
(function() {

  var modalClass   = '.sweet-alert',
      overlayClass = '.sweet-overlay',
      alertTypes   = ['error', 'warning', 'info', 'success'];


  /*
   * Manipulate DOM
   */

  var getModal = function() {
      return document.querySelector(modalClass);
    },
    getOverlay = function() {
      return document.querySelector(overlayClass);
    },
    hasClass = function(elem, className) {
      return new RegExp(' ' + className + ' ').test(' ' + elem.className + ' ');
    },
    addClass = function(elem, className) {
      if (!hasClass(elem, className)) {
        elem.className += ' ' + className;
      }
    },
    removeClass = function(elem, className) {
      var newClass = ' ' + elem.className.replace(/[\t\r\n]/g, ' ') + ' ';
      if (hasClass(elem, className)) {
        while (newClass.indexOf(' ' + className + ' ') >= 0) {
          newClass = newClass.replace(' ' + className + ' ', ' ');
        }
        elem.className = newClass.replace(/^\s+|\s+$/g, '');
      }
    },
    escapeHtml = function(str) {
      var div = document.createElement('div');
      div.appendChild(document.createTextNode(str));
      return div.innerHTML;
    },
    _show = function(elem) {
      elem.style.opacity = '';
      elem.style.display = 'block';
    },
    show = function(elems) {
      if (elems && !elems.length) {
        return _show(elems);
      }
      for (var i = 0; i < elems.length; ++i) {
        _show(elems[i]);
      }
    },
    _hide = function(elem) {
      elem.style.opacity = '';
      elem.style.display = 'none';
    },
    hide = function(elems) {
      if (elems && !elems.length) {
        return _hide(elems);
      }
      for (var i = 0; i < elems.length; ++i) {
        _hide(elems[i]);
      }
    },
    isDescendant = function(parent, child) {
      var node = child.parentNode;
      while (node !== null) {
        if (node === parent) {
          return true;
        }
        node = node.parentNode;
      }
      return false;
    },
    getTopMargin = function(elem) {
      elem.style.left = '-9999px';
      elem.style.display = 'block';

      var height = elem.clientHeight;
      var padding = parseInt(getComputedStyle(elem).getPropertyValue('padding'), 10);

      elem.style.left = '';
      elem.style.display = 'none';
      return ('-' + parseInt(height / 2 + padding) + 'px');
    },
    fadeIn = function(elem, interval) {
      interval = interval || 16;
      elem.style.opacity = 0;
      elem.style.display = 'block';
      var last = +new Date();
      var tick = function() {
        elem.style.opacity = +elem.style.opacity + (new Date() - last) / 100;
        last = +new Date();

        if (+elem.style.opacity < 1) {
          setTimeout(tick, interval);
        }
      };
      tick();
    },
    fadeOut = function(elem, interval) {
      interval = interval || 16;
      elem.style.opacity = 1;
      var last = +new Date();
      var tick = function() {
        elem.style.opacity = +elem.style.opacity - (new Date() - last) / 100;
        last = +new Date();

        if (+elem.style.opacity > 0) {
          setTimeout(tick, interval);
        } else {
          elem.style.display = 'none';
        }
      };
      tick();
    },
    fireClick = function(node, keyboardEvent) {
      // Taken from http://www.nonobtrusive.com/2011/11/29/programatically-fire-crossbrowser-click-event-with-javascript/
      // Then fixed for today's Chrome browser.
      if (MouseEvent) {
        // Up-to-date approach
        var mevt = new MouseEvent('click', {
          view: window,
          bubbles: false,
          cancelable: true
        });
        node.dispatchEvent(mevt);
      } else if ( document.createEvent ) {
        // Fallback
        var evt = document.createEvent('MouseEvents');
        evt.initEvent('click', false, false);
        node.dispatchEvent(evt);  
      } else if( document.createEventObject ) {
        node.fireEvent('onclick') ;  
      } else if (typeof node.onclick == 'function' ) {
        node.onclick();  
      }
    },
    stopEventPropagation = function(e) {
      // In particular, make sure the space bar doesn't scroll the main window.
      if (typeof e.stopPropagation === 'function') {
        e.stopPropagation();
        e.preventDefault();
      } else if (window.event && window.event.hasOwnProperty('cancelBubble')) {
        window.event.cancelBubble = true;
      }
    };

  // Remember state in cases where opening and handling a modal will fiddle with it.
  var previousActiveElement,
      previousDocumentClick;

  /*
   * Add modal + overlay to DOM
   */

  function initialize() {
    var sweetHTML = '<div class="sweet-overlay" tabIndex="-1"></div><div class="sweet-alert" tabIndex="-1"><div class="icon error"><span class="x-mark"><span class="line left"></span><span class="line right"></span></span></div><div class="icon warning"> <span class="body"></span> <span class="dot"></span> </div> <div class="icon info"></div> <div class="icon success"> <span class="line tip"></span> <span class="line long"></span> <div class="placeholder"></div> <div class="fix"></div> </div> <div class="icon custom"></div> <h2>Title</h2><p>Text</p><button class="cancel" tabIndex="2">Cancel</button><button class="confirm" tabIndex="1">OK</button></div>',
        sweetWrap = document.createElement('div');

    sweetWrap.innerHTML = sweetHTML;

    // For readability: check sweet-alert.html
    document.body.appendChild(sweetWrap);

    // For development use only!
    /*jQuery.ajax({
        url: '../lib/sweet-alert.html', // Change path depending on file location
        dataType: 'html'
      })
      .done(function(html) {
        jQuery('body').append(html);
      });*/
  }



  /*
   * Global sweetAlert function
   */

  window.sweetAlert = window.swal = function() {

    // Default parameters
    var params = {
      title: '',
      text: '',
      type: null,
      allowOutsideClick: false,
      showCancelButton: false,
      confirmButtonText: 'OK',
      confirmButtonColor: '#AEDEF4',
      cancelButtonText: 'Cancel',
      imageUrl: null,
      imageSize: null
    };

    if (arguments[0] === undefined) {
      window.console.error('sweetAlert expects at least 1 attribute!');
      return false;
    }


    switch (typeof arguments[0]) {

      case 'string':
        params.title = arguments[0];
        params.text  = arguments[1] || '';
        params.type  = arguments[2] || '';

        break;

      case 'object':
        if (arguments[0].title === undefined) {
          window.console.error('Missing "title" argument!');
          return false;
        }

        params.title = arguments[0].title;
        params.text = arguments[0].text || params.text;
        params.type = arguments[0].type || params.type;
        params.allowOutsideClick = arguments[0].allowOutsideClick || params.allowOutsideClick;
        params.showCancelButton = arguments[0].showCancelButton || params.showCancelButton;

        if (params.showCancelButton) {
          params.confirmButtonText = 'Confirm'; // Show "Confirm" instead of "OK" if cancel button is visible
        }

        params.confirmButtonText = arguments[0].confirmButtonText || params.confirmButtonText;
        params.confirmButtonColor = arguments[0].confirmButtonColor || params.confirmButtonColor;
        params.cancelButtonText = arguments[0].cancelButtonText || params.cancelButtonText;
        params.imageUrl = arguments[0].imageUrl || params.imageUrl;
        params.imageSize = arguments[0].imageSize || params.imageSize;
        params.doneFunction = arguments[1] || null;

        break;

      default:
        window.console.error('Unexpected type of argument! Expected "string" or "object", got ' + typeof arguments[0]);
        return false;

    }

    setParameters(params);
    fixVerticalPosition();
    openModal();


    // Modal interactions
    var modal = getModal();

<<<<<<< HEAD

    // Mouse interactions
    var onButtonClick = function(e) {
=======
    var onButtonEvent = function(e) {
      window.console.log(e.type);

>>>>>>> a7e517c6
      var target = e.target || e.srcElement,
          targetedConfirm   = (target.className === 'confirm'),
          modalIsVisible     = hasClass(modal, 'visible'),
          doneFunctionExists = (params.doneFunction && modal.getAttribute('data-has-done-function') === 'true');

      switch (e.type) {
        case ("mouseover"):
          if (targetedConfirm) {
            e.target.style.backgroundColor = colorLuminance(params.confirmButtonColor, -0.04);
          }
          break;
        case ("mouseout"):
          if (targetedConfirm) {
            e.target.style.backgroundColor = params.confirmButtonColor;
          }
          break;
        case ("mousedown"):
          if (targetedConfirm) {
            e.target.style.backgroundColor = colorLuminance(params.confirmButtonColor, -0.14);
          }
          break;
        case ("mouseup"):
          if (targetedConfirm) {
            e.target.style.backgroundColor = colorLuminance(params.confirmButtonColor, -0.04);
          }
          break;
        case ("click"):
          if (targetedConfirm && doneFunctionExists && modalIsVisible) {
            params.doneFunction();
          }
          closeModal();
          break;
      }
    };

    var $buttons = modal.querySelectorAll('button');
    for (var i = 0; i < $buttons.length; i++) {
      $buttons[i].onclick = onButtonEvent;
      $buttons[i].onmouseover = onButtonEvent;
      $buttons[i].onmouseout = onButtonEvent;
      $buttons[i].onmousedown = onButtonEvent;
      $buttons[i].onmouseup = onButtonEvent;
    }

<<<<<<< HEAD

    // Remember the current document.onclick event.
    previousDocumentClick = document.onclick;
=======
    // var $confirmBtn = modal.querySelector('button.confirm');
    // $confirmBtn.onclick = function(){
    //   window.console.log("hej");
    // };

>>>>>>> a7e517c6
    document.onclick = function(e) {
      var target = e.target || e.srcElement;

      var clickedOnModal = (modal === target),
          clickedOnModalChild = isDescendant(modal, e.target),
          modalIsVisible = hasClass(modal, 'visible'),
          outsideClickIsAllowed = modal.getAttribute('data-allow-ouside-click') === 'true';

      if (!clickedOnModal && !clickedOnModalChild && modalIsVisible && outsideClickIsAllowed) {
        closeModal();
      }
    };


    // Keyboard interactions
    var $okButton = modal.querySelector('button.confirm'),
        $cancelButton = modal.querySelector('button.cancel');


    function handleKeyDown(e) {
      if ([9,13,32,27].indexOf(e.keyCode) === -1) {
        return;
      }

      $targetButton = e.target || e.srcElement;

      var btnIndex = -1; // Find the button - note, this is a nodelist, not an array.
      for (var i = 0; i < buttons.length; i++) {
        if ($targetButton == buttons[i]) {
          btnIndex = i;
          break;
        }
      }

      if (e.keyCode === 9) {
        // TAB
        if (btnIndex === -1) {
          // Jump to the confirm button
          $targetButton = $okButton;
        } else {
          // Cycle to the next button
          if (btnIndex === buttons.length - 1) {
            $targetButton = buttons[0];
          } else {
            $targetButton = buttons[btnIndex + 1];
          }
        }

        stopEventPropagation(e);
        $targetButton.focus();
      } else {
        if (e.keyCode === 13 || e.keyCode === 32) {
            if (btnIndex === -1) {
              // ENTER/SPACE clicked outside of a button.
              $targetButton = $okButton;
            } else {
              // Do nothing - let the browser handle it.
              $targetButton = undefined;
            }
        } else if (e.keyCode === 27 && $cancelButton.style.display === 'inline-block') {
          // ESC only works if there's a cancel button displayed.
          $targetButton = $cancelButton;
        } else {
          // Fallback - let the browser handle it.
          $targetButton = undefined;
        }

        if ($targetButton !== undefined) {
          fireClick($targetButton, e);
        }
      }
    }

    $okButton.onkeydown = handleKeyDown;
    $cancelButton.onkeydown = handleKeyDown;
    modal.onkeydown = handleKeyDown;
    getOverlay().onkeydown = handleKeyDown;

    function handleOnBlur(e) {
      var $targetButton = e.target || e.srcElement,
          $focusButton = e.relatedTarget,
          modalIsVisible = hasClass(modal, 'visible');

      if (modalIsVisible) {
        var btnIndex = -1; // Find the button - note, this is a nodelist, not an array.

        if ($focusButton !== null) {
          // If we picked something in the DOM to focus to, let's see if it was a button.
          for (var i = 0; i < buttons.length; i++) {
            if ($focusButton == buttons[i]) {
              btnIndex = i;
              break;
            }
          }
        }

        if (btnIndex === -1) {
          // Drag the focus back here if it wasn't a button.
          $targetButton.focus();
        }
      }
    }

    $okButton.onblur = handleOnBlur;
    $cancelButton.onblur = handleOnBlur;
  };


  /*
   * Set type, text and actions on modal
   */

  function setParameters(params) {
    var modal = getModal();

    var $title = modal.querySelector('h2'),
        $text = modal.querySelector('p'),
        $cancelBtn = modal.querySelector('button.cancel'),
        $confirmBtn = modal.querySelector('button.confirm');

    // Title
    $title.innerHTML = escapeHtml(params.title);

    // Text
    $text.innerHTML = escapeHtml(params.text || '');
    if (params.text) {
      show($text);
    }

    // Icon
    hide(modal.querySelectorAll('.icon'));
    if (params.type) {
      var validType = false;
      for (var i = 0; i < alertTypes.length; i++) {
        if (params.type === alertTypes[i]) {
          validType = true;
          break;
        }
      }
      if (!validType) {
        window.console.error('Unknown alert type: ' + params.type);
        return false;
      }
      var $icon = modal.querySelector('.icon.' + params.type);
      show($icon);

      // Animate icon
      switch (params.type) {
        case "success":
          addClass($icon, 'animate');
          addClass($icon.querySelector('.tip'), 'animateSuccessTip');
          addClass($icon.querySelector('.long'), 'animateSuccessLong');
          break;
        case "error":
          addClass($icon, 'animateErrorIcon');
          addClass($icon.querySelector('.x-mark'), 'animateXMark');
          break;
        case "warning":
          addClass($icon, 'pulseWarning');
          addClass($icon.querySelector('.body'), 'pulseWarningIns');
          addClass($icon.querySelector('.dot'), 'pulseWarningIns');
          break;
      }

    }

    // Custom image
    if (params.imageUrl) {
      var $customIcon = modal.querySelector('.icon.custom');

      $customIcon.style.backgroundImage = 'url(' + params.imageUrl + ')';
      show($customIcon);

      var _imgWidth  = 80,
          _imgHeight = 80;

      if (params.imageSize) {
        var imgWidth  = params.imageSize.split('x')[0];
        var imgHeight = params.imageSize.split('x')[1];

        if (!imgWidth || !imgHeight) {
          window.console.error("Parameter imageSize expects value with format WIDTHxHEIGHT, got " + params.imageSize);
        } else {
          _imgWidth  = imgWidth;
          _imgHeight = imgHeight;

          $customIcon.css({
            'width': imgWidth + 'px',
            'height': imgHeight + 'px'
          });
        }
      }
      $customIcon.setAttribute('style', $customIcon.getAttribute('style') + 'width:' + _imgWidth + 'px; height:' + _imgHeight + 'px');
    }

    // Cancel button
    if (params.showCancelButton) {
      $cancelBtn.style.display = 'inline-block';
    } else {
      hide($cancelBtn);
    }

    // Edit text on cancel and confirm buttons
    if (params.cancelButtonText) {
      $cancelBtn.innerHTML = escapeHtml(params.cancelButtonText);
    }
    if (params.confirmButtonText) {
      $confirmBtn.innerHTML = escapeHtml(params.confirmButtonText);
    }

    // Set confirm button to selected background color
    $confirmBtn.style.backgroundColor = params.confirmButtonColor;


    // Allow outside click?
    modal.setAttribute('data-allow-ouside-click', params.allowOutsideClick);

    // Done-function
    var hasDoneFunction = (params.doneFunction) ? true : false;
    modal.setAttribute('data-has-done-function', hasDoneFunction);
  }


  /*
   * Set hover and active states for buttons (source: http://www.sitepoint.com/javascript-generate-lighter-darker-color)
   */
   
  function colorLuminance(hex, lum) {
    // Validate hex string
    hex = String(hex).replace(/[^0-9a-f]/gi, '');
    if (hex.length < 6) {
      hex = hex[0]+hex[0]+hex[1]+hex[1]+hex[2]+hex[2];
    }
    lum = lum || 0;

    // Convert to decimal and change luminosity
    var rgb = "#", c, i;
    for (i = 0; i < 3; i++) {
      c = parseInt(hex.substr(i*2,2), 16);
      c = Math.round(Math.min(Math.max(0, c + (c * lum)), 255)).toString(16);
      rgb += ("00"+c).substr(c.length);
    }

    return rgb;
  }



  /*
   * Animations
   */

  function openModal() {
    var modal = getModal();
    fadeIn(getOverlay(), 10);
    show(modal);
    addClass(modal, 'showSweetAlert');
    removeClass(modal, 'hideSweetAlert');

    previousActiveElement = document.activeElement;
    var $okButton = modal.querySelector('button.confirm');
    $okButton.focus();

    setTimeout(function() {
      addClass(modal, 'visible');
    }, 500);
  }

  function closeModal() {
    var modal = getModal();
    fadeOut(getOverlay(), 5);
    fadeOut(modal, 5);
    removeClass(modal, 'showSweetAlert');
    addClass(modal, 'hideSweetAlert');
    removeClass(modal, 'visible');


    // Reset icon animations

    var $successIcon = modal.querySelector('.icon.success');
    removeClass($successIcon, 'animate');
    removeClass($successIcon.querySelector('.tip'), 'animateSuccessTip');
    removeClass($successIcon.querySelector('.long'), 'animateSuccessLong');

    var $errorIcon = modal.querySelector('.icon.error');
    removeClass($errorIcon, 'animateErrorIcon');
    removeClass($errorIcon.querySelector('.x-mark'), 'animateXMark');

    var $warningIcon = modal.querySelector('.icon.warning');
    removeClass($warningIcon, 'pulseWarning');
    removeClass($warningIcon.querySelector('.body'), 'pulseWarningIns');
    removeClass($warningIcon.querySelector('.dot'), 'pulseWarningIns');


    // Reset the page to its previous state
    document.onclick = previousDocumentClick;
    if (previousActiveElement) {
      previousActiveElement.focus();
    }
  }


  /*
   * Set "margin-top"-property on modal based on its computed height
   */

  function fixVerticalPosition() {
    var modal = getModal();

    modal.style.marginTop = getTopMargin(getModal());
  }



  /*
   * If library is injected after page has loaded
   */

  (function () {
	  if (document.readyState === "complete" || document.readyState === "interactive") {
		  initialize();
	  } else {
		  if (document.addEventListener) {
			  document.addEventListener('DOMContentLoaded', function factorial() {
				  document.removeEventListener('DOMContentLoaded', arguments.callee, false);
				  initialize();
			  }, false);
		  } else if (document.attachEvent) {
			  document.attachEvent('onreadystatechange', function() {
				  if (document.readyState === 'complete') {
					  document.detachEvent('onreadystatechange', arguments.callee);
					  initialize();
				  }
			  });
		  }
	  }
  })();

})();<|MERGE_RESOLUTION|>--- conflicted
+++ resolved
@@ -251,15 +251,10 @@
     // Modal interactions
     var modal = getModal();
 
-<<<<<<< HEAD
-
     // Mouse interactions
-    var onButtonClick = function(e) {
-=======
     var onButtonEvent = function(e) {
       window.console.log(e.type);
 
->>>>>>> a7e517c6
       var target = e.target || e.srcElement,
           targetedConfirm   = (target.className === 'confirm'),
           modalIsVisible     = hasClass(modal, 'visible'),
@@ -304,17 +299,8 @@
       $buttons[i].onmouseup = onButtonEvent;
     }
 
-<<<<<<< HEAD
-
     // Remember the current document.onclick event.
     previousDocumentClick = document.onclick;
-=======
-    // var $confirmBtn = modal.querySelector('button.confirm');
-    // $confirmBtn.onclick = function(){
-    //   window.console.log("hej");
-    // };
-
->>>>>>> a7e517c6
     document.onclick = function(e) {
       var target = e.target || e.srcElement;
 
