// SweetAlert
// 2014 (c) - Tristan Edwards
// github.com/t4t5/sweetalert
(function(window, document) {

  var modalClass   = '.sweet-alert',
      overlayClass = '.sweet-overlay',
      alertTypes   = ['error', 'warning', 'info', 'success'],
      defaultParams = {
        title: '',
        text: '',
        type: null,
        allowOutsideClick: false,
        showCancelButton: false,
        closeOnConfirm: true,
        closeOnCancel: true,
        confirmButtonText: 'OK',
        confirmButtonColor: '#AEDEF4',
        cancelButtonText: 'Cancel',
        imageUrl: null,
        imageSize: null,
        timer: null
      };


  /*
   * Manipulate DOM
   */

  var getModal = function() {
      return document.querySelector(modalClass);
    },
    getOverlay = function() {
      return document.querySelector(overlayClass);
    },
    hasClass = function(elem, className) {
      return new RegExp(' ' + className + ' ').test(' ' + elem.className + ' ');
    },
    addClass = function(elem, className) {
      if (!hasClass(elem, className)) {
        elem.className += ' ' + className;
      }
    },
    removeClass = function(elem, className) {
      var newClass = ' ' + elem.className.replace(/[\t\r\n]/g, ' ') + ' ';
      if (hasClass(elem, className)) {
        while (newClass.indexOf(' ' + className + ' ') >= 0) {
          newClass = newClass.replace(' ' + className + ' ', ' ');
        }
        elem.className = newClass.replace(/^\s+|\s+$/g, '');
      }
    },
    escapeHtml = function(str) {
      var div = document.createElement('div');
      div.appendChild(document.createTextNode(str));
      return div.innerHTML;
    },
    _show = function(elem) {
      elem.style.opacity = '';
      elem.style.display = 'block';
    },
    show = function(elems) {
      if (elems && !elems.length) {
        return _show(elems);
      }
      for (var i = 0; i < elems.length; ++i) {
        _show(elems[i]);
      }
    },
    _hide = function(elem) {
      elem.style.opacity = '';
      elem.style.display = 'none';
    },
    hide = function(elems) {
      if (elems && !elems.length) {
        return _hide(elems);
      }
      for (var i = 0; i < elems.length; ++i) {
        _hide(elems[i]);
      }
    },
    isDescendant = function(parent, child) {
      var node = child.parentNode;
      while (node !== null) {
        if (node === parent) {
          return true;
        }
        node = node.parentNode;
      }
      return false;
    },
    getTopMargin = function(elem) {
      elem.style.left = '-9999px';
      elem.style.display = 'block';

      var height = elem.clientHeight;
      if (typeof getComputedStyle !== "undefined") { /* IE 8 */
        var padding = parseInt(getComputedStyle(elem).getPropertyValue('padding'), 10);
      }else{
        var padding = parseInt(elem.currentStyle['padding']);
      }

      elem.style.left = '';
      elem.style.display = 'none';
      return ('-' + parseInt(height / 2 + padding) + 'px');
    },
    fadeIn = function(elem, interval) {
      if(+elem.style.opacity < 1) {
        interval = interval || 16;
        elem.style.opacity = 0;
        elem.style.display = 'block';
        var last = +new Date();
        var tick = function() {
          elem.style.opacity = +elem.style.opacity + (new Date() - last) / 100;
          last = +new Date();

          if (+elem.style.opacity < 1) {
            setTimeout(tick, interval);
          }
        };
        tick();
      }
      elem.style.display = 'block'; //fallback IE8
    },
    fadeOut = function(elem, interval) {
      interval = interval || 16;
      elem.style.opacity = 1;
      var last = +new Date();
      var tick = function() {
        elem.style.opacity = +elem.style.opacity - (new Date() - last) / 100;
        last = +new Date();

        if (+elem.style.opacity > 0) {
          setTimeout(tick, interval);
        } else {
          elem.style.display = 'none';
        }
      };
      tick();
    },
    fireClick = function(node) {
      // Taken from http://www.nonobtrusive.com/2011/11/29/programatically-fire-crossbrowser-click-event-with-javascript/
      // Then fixed for today's Chrome browser.
      if (MouseEvent) {
        // Up-to-date approach
        var mevt = new MouseEvent('click', {
          view: window,
          bubbles: false,
          cancelable: true
        });
        node.dispatchEvent(mevt);
      } else if ( document.createEvent ) {
        // Fallback
        var evt = document.createEvent('MouseEvents');
        evt.initEvent('click', false, false);
        node.dispatchEvent(evt);
      } else if( document.createEventObject ) {
        node.fireEvent('onclick') ;
      } else if (typeof node.onclick === 'function' ) {
        node.onclick();
      }
    },
    stopEventPropagation = function(e) {
      // In particular, make sure the space bar doesn't scroll the main window.
      if (typeof e.stopPropagation === 'function') {
        e.stopPropagation();
        e.preventDefault();
      } else if (window.event && window.event.hasOwnProperty('cancelBubble')) {
        window.event.cancelBubble = true;
      }
    };

  // Remember state in cases where opening and handling a modal will fiddle with it.
  var previousActiveElement,
      previousDocumentClick,
      previousWindowKeyDown,
      lastFocusedButton;

  /*
   * Add modal + overlay to DOM
   */

  window.sweetAlertInitialize = function() {
    var sweetHTML = '<div class="sweet-overlay" tabIndex="-1"></div><div class="sweet-alert" tabIndex="-1"><div class="icon error"><span class="x-mark"><span class="line left"></span><span class="line right"></span></span></div><div class="icon warning"> <span class="body"></span> <span class="dot"></span> </div> <div class="icon info"></div> <div class="icon success"> <span class="line tip"></span> <span class="line long"></span> <div class="placeholder"></div> <div class="fix"></div> </div> <div class="icon custom"></div> <h2>Title</h2><p>Text</p><button class="cancel" tabIndex="2">Cancel</button><button class="confirm" tabIndex="1">OK</button></div>',
        sweetWrap = document.createElement('div');

    sweetWrap.innerHTML = sweetHTML;

    // For readability: check sweet-alert.html
    document.body.appendChild(sweetWrap);

    // For development use only!
    /*jQuery.ajax({
      url: '../lib/sweet-alert.html', // Change path depending on file location
      dataType: 'html'
    })
    .done(function(html) {
      jQuery('body').append(html);
    });*/
  }

  /*
   * Global sweetAlert function
   */

  window.sweetAlert = window.swal = function() {
    if (arguments[0] === undefined) {
      window.console.error('sweetAlert expects at least 1 attribute!');
      return false;
    }

    var params = extend({}, defaultParams);

    switch (typeof arguments[0]) {

      case 'string':
        params.title = arguments[0];
        params.text  = arguments[1] || '';
        params.type  = arguments[2] || '';

        break;

      case 'object':
        if (arguments[0].title === undefined) {
          window.console.error('Missing "title" argument!');
          return false;
        }

        params.title              = arguments[0].title;
        params.text               = arguments[0].text || defaultParams.text;
        params.type               = arguments[0].type || defaultParams.type;
        params.allowOutsideClick  = arguments[0].allowOutsideClick || defaultParams.allowOutsideClick;
        params.showCancelButton   = arguments[0].showCancelButton !== undefined ? arguments[0].showCancelButton : defaultParams.showCancelButton;
        params.closeOnConfirm     = arguments[0].closeOnConfirm !== undefined ? arguments[0].closeOnConfirm : defaultParams.closeOnConfirm;
        params.closeOnCancel      = arguments[0].closeOnCancel !== undefined ? arguments[0].closeOnCancel : defaultParams.closeOnCancel;
        params.timer              = arguments[0].timer || defaultParams.timer;

        // Show "Confirm" instead of "OK" if cancel button is visible
        params.confirmButtonText  = (defaultParams.showCancelButton) ? 'Confirm' : defaultParams.confirmButtonText;
        params.confirmButtonText  = arguments[0].confirmButtonText || defaultParams.confirmButtonText;
        params.confirmButtonColor = arguments[0].confirmButtonColor || defaultParams.confirmButtonColor;
        params.cancelButtonText   = arguments[0].cancelButtonText || defaultParams.cancelButtonText;
        params.imageUrl           = arguments[0].imageUrl || defaultParams.imageUrl;
        params.imageSize          = arguments[0].imageSize || defaultParams.imageSize;
        params.doneFunction       = arguments[1] || null;

        break;

      default:
        window.console.error('Unexpected type of argument! Expected "string" or "object", got ' + typeof arguments[0]);
        return false;

    }

    setParameters(params);
    fixVerticalPosition();
    openModal();


    // Modal interactions
    var modal = getModal();

    // Mouse interactions
    var onButtonEvent = function(e) {
      var e = e || window.event;
      var target = e.target || e.srcElement,
          targetedConfirm    = (target.className === 'confirm'),
          modalIsVisible     = hasClass(modal, 'visible'),
          doneFunctionExists = (params.doneFunction && modal.getAttribute('data-has-done-function') === 'true');

      switch (e.type) {
        case ("mouseover"):
          if (targetedConfirm) {
            target.style.backgroundColor = colorLuminance(params.confirmButtonColor, -0.04);
          }
          break;
        case ("mouseout"):
          if (targetedConfirm) {
            target.style.backgroundColor = params.confirmButtonColor;
          }
          break;
        case ("mousedown"):
          if (targetedConfirm) {
            target.style.backgroundColor = colorLuminance(params.confirmButtonColor, -0.14);
          }
          break;
        case ("mouseup"):
          if (targetedConfirm) {
            target.style.backgroundColor = colorLuminance(params.confirmButtonColor, -0.04);
          }
          break;
        case ("focus"):
          var $confirmButton = modal.querySelector('button.confirm'),
              $cancelButton  = modal.querySelector('button.cancel');

          if (targetedConfirm) {
            $cancelButton.style.boxShadow = 'none';
          } else {
            $confirmButton.style.boxShadow = 'none';
          }
          break;
        case ("click"):
          if (targetedConfirm && doneFunctionExists && modalIsVisible) { // Clicked "confirm"

            params.doneFunction(true);

            if (params.closeOnConfirm) {
              closeModal();
            }
          } else if (doneFunctionExists && modalIsVisible) { // Clicked "cancel"

            // Check if callback function expects a parameter (to track cancel actions)
            var functionAsStr          = String(params.doneFunction).replace(/\s/g, '');
            var functionHandlesCancel  = functionAsStr.substring(0, 9) === "function(" && functionAsStr.substring(9, 10) !== ")";

            if (functionHandlesCancel) {
              params.doneFunction(false);
            }

            if (params.closeOnCancel) {
              closeModal();
            }
          } else {
            closeModal();
          }

          break;
      }
    };

    var $buttons = modal.querySelectorAll('button');
    for (var i = 0; i < $buttons.length; i++) {
      $buttons[i].onclick     = onButtonEvent;
      $buttons[i].onmouseover = onButtonEvent;
      $buttons[i].onmouseout  = onButtonEvent;
      $buttons[i].onmousedown = onButtonEvent;
      //$buttons[i].onmouseup   = onButtonEvent;
      $buttons[i].onfocus     = onButtonEvent;
    }

    // Remember the current document.onclick event.
    previousDocumentClick = document.onclick;
    document.onclick = function(e) {
      var e = e || window.event;
      var target = e.target || e.srcElement;

      var clickedOnModal = (modal === target),
          clickedOnModalChild = isDescendant(modal, target),
          modalIsVisible = hasClass(modal, 'visible'),
          outsideClickIsAllowed = modal.getAttribute('data-allow-ouside-click') === 'true';

      if (!clickedOnModal && !clickedOnModalChild && modalIsVisible && outsideClickIsAllowed) {
        closeModal();
      }
    };


    // Keyboard interactions
    var $okButton = modal.querySelector('button.confirm'),
        $cancelButton = modal.querySelector('button.cancel'),
        $modalButtons = modal.querySelectorAll('button:not([type=hidden])');


    function handleKeyDown(e) {
      var e = e || window.event;
      var keyCode = e.keyCode || e.which;

      if ([9,13,32,27].indexOf(keyCode) === -1) {
        // Don't do work on keys we don't care about.
        return;
      }

      var $targetElement = e.target || e.srcElement;

      var btnIndex = -1; // Find the button - note, this is a nodelist, not an array.
      for (var i = 0; i < $modalButtons.length; i++) {
        if ($targetElement === $modalButtons[i]) {
          btnIndex = i;
          break;
        }
      }

      if (keyCode === 9) {
        // TAB
        if (btnIndex === -1) {
          // No button focused. Jump to the confirm button.
          $targetElement = $okButton;
        } else {
          // Cycle to the next button
          if (btnIndex === $modalButtons.length - 1) {
            $targetElement = $modalButtons[0];
          } else {
            $targetElement = $modalButtons[btnIndex + 1];
          }
        }

        stopEventPropagation(e);
        $targetElement.focus();
        setFocusStyle($targetElement, params.confirmButtonColor); // TODO

      } else {
        if (keyCode === 13 || keyCode === 32) {
            if (btnIndex === -1) {
              // ENTER/SPACE clicked outside of a button.
              $targetElement = $okButton;
            } else {
              // Do nothing - let the browser handle it.
              $targetElement = undefined;
            }
        } else if (keyCode === 27 && !($cancelButton.hidden || $cancelButton.style.display === 'none')) {
          // ESC to cancel only if there's a cancel button displayed (like the alert() window).
          $targetElement = $cancelButton;
        } else {
          // Fallback - let the browser handle it.
          $targetElement = undefined;
        }

        if ($targetElement !== undefined) {
          fireClick($targetElement, e);
        }
      }
    }

    previousWindowKeyDown = window.onkeydown;
    window.onkeydown = handleKeyDown;

    function handleOnBlur(e) {
      var e = e || window.event;
      var $targetElement = e.target || e.srcElement,
          $focusElement = e.relatedTarget,
          modalIsVisible = hasClass(modal, 'visible');

      if (modalIsVisible) {
        var btnIndex = -1; // Find the button - note, this is a nodelist, not an array.

        if ($focusElement !== null) {
          // If we picked something in the DOM to focus to, let's see if it was a button.
          for (var i = 0; i < $modalButtons.length; i++) {
            if ($focusElement === $modalButtons[i]) {
              btnIndex = i;
              break;
            }
          }

          if (btnIndex === -1) {
            // Something in the dom, but not a visible button. Focus back on the button.
            $targetElement.focus();
          }
        } else {
          // Exiting the DOM (e.g. clicked in the URL bar);
          lastFocusedButton = $targetElement;
        }
      }
    }

    $okButton.onblur = handleOnBlur;
    $cancelButton.onblur = handleOnBlur;

    window.onfocus = function() {
      // When the user has focused away and focused back from the whole window.
      window.setTimeout(function() {
        // Put in a timeout to jump out of the event sequence. Calling focus() in the event
        // sequence confuses things.
        if (lastFocusedButton !== undefined) {
          lastFocusedButton.focus();
          lastFocusedButton = undefined;
        }
      }, 0);
    };
  };

  /**
   * Set default params for each popup
   * @param {Object} userParams
   */
  window.swal.setDefaults = function(userParams) {
    if (!userParams) {
      throw new Error('userParams is required');
    }
    if (typeof userParams !== 'object') {
      throw new Error('userParams has to be a object');
    }

    extend(defaultParams, userParams);
  };

  /*
   * Set type, text and actions on modal
   */

  function setParameters(params) {
    var modal = getModal();

    var $title = modal.querySelector('h2'),
        $text = modal.querySelector('p'),
        $cancelBtn = modal.querySelector('button.cancel'),
        $confirmBtn = modal.querySelector('button.confirm');

    // Title
    $title.innerHTML = escapeHtml(params.title).split("\n").join("<br>");

    // Text
    $text.innerHTML = escapeHtml(params.text || '').split("\n").join("<br>");
    if (params.text) {
      show($text);
    }

    // Icon
    hide(modal.querySelectorAll('.icon'));
    if (params.type) {
      var validType = false;
      for (var i = 0; i < alertTypes.length; i++) {
        if (params.type === alertTypes[i]) {
          validType = true;
          break;
        }
      }
      if (!validType) {
        window.console.error('Unknown alert type: ' + params.type);
        return false;
      }
      var $icon = modal.querySelector('.icon.' + params.type);
      show($icon);

      // Animate icon
      switch (params.type) {
        case "success":
          addClass($icon, 'animate');
          addClass($icon.querySelector('.tip'), 'animateSuccessTip');
          addClass($icon.querySelector('.long'), 'animateSuccessLong');
          break;
        case "error":
          addClass($icon, 'animateErrorIcon');
          addClass($icon.querySelector('.x-mark'), 'animateXMark');
          break;
        case "warning":
          addClass($icon, 'pulseWarning');
          addClass($icon.querySelector('.body'), 'pulseWarningIns');
          addClass($icon.querySelector('.dot'), 'pulseWarningIns');
          break;
      }

    }

    // Custom image
    if (params.imageUrl) {
      var $customIcon = modal.querySelector('.icon.custom');

      $customIcon.style.backgroundImage = 'url(' + params.imageUrl + ')';
      show($customIcon);

      var _imgWidth  = 80,
          _imgHeight = 80;

      if (params.imageSize) {
        var imgWidth  = params.imageSize.split('x')[0];
        var imgHeight = params.imageSize.split('x')[1];

        if (!imgWidth || !imgHeight) {
          window.console.error("Parameter imageSize expects value with format WIDTHxHEIGHT, got " + params.imageSize);
        } else {
          _imgWidth  = imgWidth;
          _imgHeight = imgHeight;

          $customIcon.css({
            'width': imgWidth + 'px',
            'height': imgHeight + 'px'
          });
        }
      }
      $customIcon.setAttribute('style', $customIcon.getAttribute('style') + 'width:' + _imgWidth + 'px; height:' + _imgHeight + 'px');
    }

    // Cancel button
    modal.setAttribute('data-has-cancel-button', params.showCancelButton);
    if (params.showCancelButton) {
      $cancelBtn.style.display = 'inline-block';
    } else {
      hide($cancelBtn);
    }

    // Edit text on cancel and confirm buttons
    if (params.cancelButtonText) {
      $cancelBtn.innerHTML = escapeHtml(params.cancelButtonText);
    }
    if (params.confirmButtonText) {
      $confirmBtn.innerHTML = escapeHtml(params.confirmButtonText);
    }

    // Set confirm button to selected background color
    $confirmBtn.style.backgroundColor = params.confirmButtonColor;

    // Set box-shadow to default focused button
    setFocusStyle($confirmBtn, params.confirmButtonColor);

    // Allow outside click?
    modal.setAttribute('data-allow-ouside-click', params.allowOutsideClick);

    // Done-function
    var hasDoneFunction = (params.doneFunction) ? true : false;
    modal.setAttribute('data-has-done-function', hasDoneFunction);

    // Close timer
    modal.setAttribute('data-timer', params.timer);
  }


  /*
   * Set hover, active and focus-states for buttons (source: http://www.sitepoint.com/javascript-generate-lighter-darker-color)
   */

  function colorLuminance(hex, lum) {
    // Validate hex string
    hex = String(hex).replace(/[^0-9a-f]/gi, '');
    if (hex.length < 6) {
      hex = hex[0]+hex[0]+hex[1]+hex[1]+hex[2]+hex[2];
    }
    lum = lum || 0;

    // Convert to decimal and change luminosity
    var rgb = "#", c, i;
    for (i = 0; i < 3; i++) {
      c = parseInt(hex.substr(i*2,2), 16);
      c = Math.round(Math.min(Math.max(0, c + (c * lum)), 255)).toString(16);
      rgb += ("00"+c).substr(c.length);
    }

    return rgb;
  }

  function extend(a, b){
    for (var key in b) {
      if (b.hasOwnProperty(key)) {
        a[key] = b[key];
      }
    }

    return a;
  }

  function hexToRgb(hex) {
    var result = /^#?([a-f\d]{2})([a-f\d]{2})([a-f\d]{2})$/i.exec(hex);
    return result ? parseInt(result[1], 16) + ', ' + parseInt(result[2], 16) + ', ' + parseInt(result[3], 16) : null;
  }

  // Add box-shadow style to button (depending on its chosen bg-color)
  function setFocusStyle($button, bgColor) {
    var rgbColor = hexToRgb(bgColor);
    $button.style.boxShadow = '0 0 2px rgba(' + rgbColor +', 0.8), inset 0 0 0 1px rgba(0, 0, 0, 0.05)';
  }



  /*
   * Animations
   */

  function openModal() {
    var modal = getModal();
    fadeIn(getOverlay(), 10);
    show(modal);
    addClass(modal, 'showSweetAlert');
    removeClass(modal, 'hideSweetAlert');

    previousActiveElement = document.activeElement;
    var $okButton = modal.querySelector('button.confirm');
    $okButton.focus();

    setTimeout(function() {
      addClass(modal, 'visible');
    }, 500);

    var timer = modal.getAttribute('data-timer');
<<<<<<< HEAD
    if (timer !== "null" && timer != "") {
      setTimeout(function() {
=======
    if (timer !== "null") {
      modal.timeout = setTimeout(function() {
>>>>>>> 85d08a62
        closeModal();
      }, timer);
    }
  }

  function closeModal() {
    var modal = getModal();
    fadeOut(getOverlay(), 5);
    fadeOut(modal, 5);
    removeClass(modal, 'showSweetAlert');
    addClass(modal, 'hideSweetAlert');
    removeClass(modal, 'visible');


    // Reset icon animations

    var $successIcon = modal.querySelector('.icon.success');
    removeClass($successIcon, 'animate');
    removeClass($successIcon.querySelector('.tip'), 'animateSuccessTip');
    removeClass($successIcon.querySelector('.long'), 'animateSuccessLong');

    var $errorIcon = modal.querySelector('.icon.error');
    removeClass($errorIcon, 'animateErrorIcon');
    removeClass($errorIcon.querySelector('.x-mark'), 'animateXMark');

    var $warningIcon = modal.querySelector('.icon.warning');
    removeClass($warningIcon, 'pulseWarning');
    removeClass($warningIcon.querySelector('.body'), 'pulseWarningIns');
    removeClass($warningIcon.querySelector('.dot'), 'pulseWarningIns');


    // Reset the page to its previous state
    window.onkeydown = previousWindowKeyDown;
    document.onclick = previousDocumentClick;
    if (previousActiveElement) {
      previousActiveElement.focus();
    }
    lastFocusedButton = undefined;
    clearTimeout(modal.timeout);
  }


  /*
   * Set "margin-top"-property on modal based on its computed height
   */

  function fixVerticalPosition() {
    var modal = getModal();

    modal.style.marginTop = getTopMargin(getModal());
  }



  /*
   * If library is injected after page has loaded
   */

  (function () {
	  if (document.readyState === "complete" || document.readyState === "interactive" && document.body) {
		  sweetAlertInitialize();
	  } else {
		  if (document.addEventListener) {
			  document.addEventListener('DOMContentLoaded', function factorial() {
				  document.removeEventListener('DOMContentLoaded', arguments.callee, false);
				  sweetAlertInitialize();
			  }, false);
		  } else if (document.attachEvent) {
			  document.attachEvent('onreadystatechange', function() {
				  if (document.readyState === 'complete') {
					  document.detachEvent('onreadystatechange', arguments.callee);
					  sweetAlertInitialize();
				  }
			  });
		  }
	  }
  })();

})(window, document);<|MERGE_RESOLUTION|>--- conflicted
+++ resolved
@@ -671,13 +671,9 @@
     }, 500);
 
     var timer = modal.getAttribute('data-timer');
-<<<<<<< HEAD
+
     if (timer !== "null" && timer != "") {
-      setTimeout(function() {
-=======
-    if (timer !== "null") {
       modal.timeout = setTimeout(function() {
->>>>>>> 85d08a62
         closeModal();
       }, timer);
     }
