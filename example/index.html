<!DOCTYPE HTML>

<html>

<head>
  <meta http-equiv="Content-Type" content="text/html; charset=UTF-8" />
  <meta name="viewport" content="width=device-width; initial-scale=1.0; maximum-scale=1.0; user-scalable=0" />
  <title>SweetAlert</title>

  <link rel="stylesheet" type="text/css" href="./example.css">

  <!-- This is what you need -->
  <script src="../lib/sweet-alert.js"></script>
  <link rel="stylesheet" type="text/css" href="../lib/sweet-alert.css">
  <!--.......................-->
</head>

<body>

<h1>Sweet Alert</h1>
<h2>A beautiful replacement for Javascript's "Alert"</h2>
<button class="download">Download</button>

<!-- What does it do? -->
<h3>So... What does it do?</h3>
<p>Here’s a comparison of a standard error message. The first one uses the built-in <strong>alert</strong>-function, while the second is using <strong>sweetAlert</strong>.</p>

<div class="showcase normal">
	<h4>Normal alert</h4>
	<button>Show error message</button>

	<h5>Code:</h5>
	<pre><span class="func">alert</span>(<span class="str">"Oops... Something went wrong!"</span>);

	</pre>

	<div class="vs-icon"></div>
</div>

<div class="showcase sweet">
	<h4>Sweet Alert</h4>
	<button>Show error message</button>

	<h5>Code:</h5>
	<pre>sweetAlert(<span class="str">"Oops..."</span>, <span class="str">"Something went wrong!"</span>, <span class="str">"error"</span>);</pre>
</div>

<p>Pretty cool huh? SweetAlert automatically centers itself on the page and looks great no matter if you're using a desktop computer, mobile or tablet. It's even highly customizeable, as you can see below!</p>


<!-- Examples -->
<h3>More examples</h3>

<p class="center">In these examples, we're using the shorthand function <strong>swal</strong> to call sweetAlert.</p>

<ul class="examples">

	<li class="message">
		<div class="ui">
			<p>A basic message</p>
			<button>Try me!</button>
		</div>
		<pre>swal(<span class="str">"Here's a message!"</span>)</pre>
	</li>

	<li class="title-text">
		<div class="ui">
			<p>A title with a text under</p>
			<button>Try me!</button>
		</div>
		<pre>swal(<span class="str">"Here's a message!"</span>, <span class="str">"It's pretty, isn't it?"</span>)</pre>
	</li>

	<li class="success">
		<div class="ui">
			<p>A success message!</p>
			<button>Try me!</button>
		</div>
		<pre>swal(<span class="str">"Good job!"</span>, <span class="str">"You clicked the button!"</span>, <span class="str">"success"</span>)</pre>
	</li>

	<li class="warning">
		<div class="ui">
			<p>A warning message, with a function attached to the "Confirm"-button</p>
			<button>Try me!</button>
		</div>
		<pre>swal({
&nbsp;&nbsp;title: <span class="str">"Are you sure?"</span>,
&nbsp;&nbsp;text: <span class="str">"Your will not be able to recover this imaginary file!"</span>,
&nbsp;&nbsp;type: <span class="str">"warning"</span>,
&nbsp;&nbsp;showCancelButton: <span class="val">true</span>,
&nbsp;&nbsp;confirmButtonColor: <span class="str">"#DD6B55"</span>
&nbsp;&nbsp;confirmButtonText: <span class="str">"Yes, delete it!"</span>
},
<span class="func"><i>function</i></span>(){
&nbsp;&nbsp;<span class="func">alert</span>(<span class="str">"Deleted!"</span>);
});</pre>
	</li>

	<li class="custom-icon">
		<div class="ui">
			<p>A message with a custom icon</p>
			<button>Try me!</button>
		</div>
		<pre>swal({
&nbsp;&nbsp;title: <span class="str">"Sweet!"</span>,
&nbsp;&nbsp;text: <span class="str">"Here's a custom image."</span>,
&nbsp;&nbsp;imageUrl: <span class="str">"images/thumbs-up.jpg"</span>
});</pre>
	</li>

</ul>


<!-- Download & Install -->
<h3 id="download-section">Download & install</h3>

<div class="center-container">
	<p class="center"><b>Method 1:</b> Install through bower:</p>
	<pre class="center">$ bower install sweetalert</pre>
</div>

<p class="center"><b>Method 2:</b> Download the sweetAlert <strong>CSS</strong> and <strong>JavaScript</strong> files.</p>

<a class="button" href="https://github.com/t4t5/sweetalert/archive/master.zip" download>Download files</a>

<ol>
	<li>
		<p>Initialize the plugin by referencing the necessary files:</p>
		<pre>&lt;<span class="tag">script</span> <span class="attr">src</span>=<span class="str">"lib/sweet-alert.min.js"</span>&gt;&lt;/<span class="tag">script</span>&gt;
&lt;<span class="tag">link</span> <span class="attr">rel</span>=<span class="str">"stylesheet"</span> <span class="tag">type</span>=<span class="str">"text/css"</span> <span class="tag">href</span>=<span class="str">"lib/sweet-alert.css"</span>&gt;</pre>
	</li>

	<li>
		<p>Call the sweetAlert-function after the page has loaded</p>
		<pre>swal({
&nbsp;&nbsp;title: <span class="str">"Error!"</span>,
&nbsp;&nbsp;text: <span class="str">"Here's my error message!"</span>,
&nbsp;&nbsp;type: <span class="str">"error"</span>,
&nbsp;&nbsp;confirmButtonText: <span class="str">"Cool"</span>
});
</pre>
	</li>
</ol>



<!-- Configuration -->
<h3>Configuration</h3>

<p class="center">Here are the keys that you can use if you pass an associative array into the sweetAlert:</p>

<table>
	<tr class="titles">
		<th>
			<div class="border-left"></div>
			Argument
		</th>
		<th>Default value</th>
		<th>
			<div class="border-right"></div>
			Description
		</th>
	</tr>
	<tr>
		<td><b>title</b></td>
		<td><i>null (required)</i></td>
		<td>The title of the modal. It can either be put in the array under the key "title" or passed as the first parameter of the function.</td>
	</tr>
	<tr>
		<td><b>text</b></td>
		<td><i>null</i></td>
		<td>A description for the modal. It can either be put in the array under the key "text" or passed as the second parameter of the function.</td>
	</tr>
	<tr>
		<td><b>type</b></td>
		<td><i>null</i></td>
		<td>The type of the modal. SweetAlert comes with 4 built-in types which will show a corresponding icon animation: "<strong>warning</strong>", "<strong>error</strong>", "<strong>success</strong>" and "<strong>info"</strong>. It can either be put in the array under the key "type" or passed as the third parameter of the function.</td>
	</tr>
	<tr>
		<td><b>allowOutsideClick</b></td>
		<td><i>false</i></td>
		<td>If set to <strong>true</strong>, the user can dismiss the modal by clicking outside it.</td>
	</tr>
	<tr>
		<td><b>showCancelButton</b></td>
		<td><i>false</i></td>
		<td>If set to <strong>true</strong>, a "Cancel"-button will be shown, which the user can click on to dismiss the modal.</td>
	</tr>
	<tr>
		<td><b>confirmButtonText</b></td>
		<td><i>"OK"</i></td>
		<td>Use this to change the text on the "Confirm"-button. If showCancelButton is set as true, the confirm button will automatically show "Confirm" instead of "OK".</td>
	</tr>
	<tr>
		<td><b>confirmButtonColor</b></td>
		<td><i>"#AEDEF4"</i></td>
		<td>Use this to change the background color of the "Confirm"-button (must be a HEX value).</td>
	</tr>
	<tr>
		<td><b>cancelButtonText</b></td>
		<td><i>"Cancel"</i></td>
		<td>Use this to change the text on the "Cancel"-button.</td>
	</tr>
	<tr>
		<td><b>imageUrl</b></td>
		<td><i>null</i></td>
		<td>Add a customized icon for the modal. Should contain a string with the path to the image.</td>
	</tr>
	<tr>
		<td><b>imageSize</b></td>
		<td><i>"80x80"</i></td>
		<td>If imageUrl is set, you can specify imageSize to describes how big you want the icon to be in px. Pass in a string with two values separated by an "x". The first value is the width, the second is the height.</td>
	</tr>
</table>


<!-- Contribute -->
<h3>Contribute</h3>
<p>SweetAlert was created by <a href="http://tristanedwards.me" target="_blank">Tristan Edwards</a>, you can follow him on <a href="https://twitter.com/t4t5" target="_blank" class="twitter">Twitter</a> or <a href="https://dribbble.com/tristanedwards" target="_blank" class="dribbble">Dribbble</a> for updates and other cool projects!</p>
<p>Feel free to fork sweetAlert on <a href="https://github.com/t4t5/sweetalert" class="github">GitHub</a> if you have any features that you want to add!</p>


<footer>
	<span class="te-logo">TE</span> • 2014
</footer>


<script>

document.querySelector('button.download').onclick = function(){
	$("html, body").animate({ scrollTop: $("#download-section").offset().top }, 1000);
};

document.querySelector('.showcase.normal button').onclick = function(){
	alert("Oops... Something went wrong!");
};

document.querySelector('.showcase.sweet button').onclick = function(){
	swal("Oops...", "Something went wrong!", "error");
};

document.querySelector('ul.examples li.message button').onclick = function(){
	swal("Here's a message!");
};

document.querySelector('ul.examples li.title-text button').onclick = function(){
	swal("Here's a message!", "It's pretty, isn't it?");
};

document.querySelector('ul.examples li.success button').onclick = function(){
	swal("Good job!", "You clicked the button!", "success");
};

document.querySelector('ul.examples li.warning button').onclick = function(){
	swal({
		title: "Are you sure?",
		text: "You will not be able to recover this imaginary file!",
		type: "warning",
<<<<<<< HEAD
		showCancelButton: true
=======
		showCancelButton: true,
		confirmButtonColor: '#DD6B55',
		confirmButtonText: 'Yes, delete it!'
>>>>>>> a7e517c6
	},
	function(){
		alert("Deleted!");
	});
};

document.querySelector('ul.examples li.custom-icon button').onclick = function(){
	swal({
		title: "Sweet!",
		text: "Here's a custom image.",
		imageUrl: 'images/thumbs-up.jpg'
	});
};

</script>



</body>

</html><|MERGE_RESOLUTION|>--- conflicted
+++ resolved
@@ -13,6 +13,7 @@
   <script src="../lib/sweet-alert.js"></script>
   <link rel="stylesheet" type="text/css" href="../lib/sweet-alert.css">
   <!--.......................-->
+
 </head>
 
 <body>
@@ -245,7 +246,7 @@
 };
 
 document.querySelector('ul.examples li.title-text button').onclick = function(){
-	swal("Here's a message!", "It's pretty, isn't it?");
+	swal("Here's a message!", "It's pretty, isn't it?")
 };
 
 document.querySelector('ul.examples li.success button').onclick = function(){
@@ -257,13 +258,9 @@
 		title: "Are you sure?",
 		text: "You will not be able to recover this imaginary file!",
 		type: "warning",
-<<<<<<< HEAD
-		showCancelButton: true
-=======
 		showCancelButton: true,
 		confirmButtonColor: '#DD6B55',
 		confirmButtonText: 'Yes, delete it!'
->>>>>>> a7e517c6
 	},
 	function(){
 		alert("Deleted!");
